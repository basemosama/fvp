// Copyright 2022-2024 Wang Bin. All rights reserved.
// Use of this source code is governed by a BSD-style license that can be
// found in the LICENSE file.

import 'dart:async';
import 'dart:io';

import 'package:flutter/widgets.dart'; //
import 'package:fvp/mdk.dart';
import 'package:logging/logging.dart';
import 'package:path/path.dart' as path;
import 'package:plugin_platform_interface/plugin_platform_interface.dart';

import '../mdk.dart' as mdk;
import 'extensions.dart';

final _log = Logger('fvp');

class MdkPlayer extends mdk.Player {
  final streamCtl = StreamController<VideoEvent>();

  @override
  void dispose() {
    onMediaStatus(null);
    onEvent(null);
    onStateChanged(null);
    streamCtl.close();
    super.dispose();
  }

  MdkPlayer() : super() {
    onMediaStatus((oldValue, newValue) {
      _log.fine(
          '$hashCode player$nativeHandle onMediaStatus: $oldValue => $newValue');
      if (!oldValue.test(mdk.MediaStatus.loaded) &&
          newValue.test(mdk.MediaStatus.loaded)) {
        final info = mediaInfo;
        var size = const Size(0, 0);
        if (info.video != null) {
          final vc = info.video![0].codec;
          size = Size(vc.width.toDouble(),
              (vc.height.toDouble() / vc.par).roundToDouble());
          if (info.video![0].rotation % 180 == 90) {
            size = Size(size.height, size.width);
          }
        }
        streamCtl.add(VideoEvent(
            eventType: VideoEventType.initialized,
            duration: Duration(
                milliseconds: info.duration == 0
                    ? double.maxFinite.toInt()
                    : info.duration)
            // FIXME: live stream info.duraiton == 0 and result a seekTo(0) in play()
            ,
            size: size));
      } else if (!oldValue.test(mdk.MediaStatus.buffering) &&
          newValue.test(mdk.MediaStatus.buffering)) {
        streamCtl.add(VideoEvent(eventType: VideoEventType.bufferingStart));
      } else if (!oldValue.test(mdk.MediaStatus.buffered) &&
          newValue.test(mdk.MediaStatus.buffered)) {
        streamCtl.add(VideoEvent(eventType: VideoEventType.bufferingEnd));
      }
      return true;
    });

    onEvent((ev) {
      _log.fine(
          '$hashCode player$nativeHandle onEvent: ${ev.category} ${ev.error}');
      if (ev.category == "reader.buffering") {
        final pos = position;
        final bufLen = buffered();
        streamCtl.add(
            VideoEvent(eventType: VideoEventType.bufferingUpdate, buffered: [
          DurationRange(
              Duration(microseconds: pos), Duration(milliseconds: pos + bufLen))
        ]));
      }
    });

    onStateChanged((oldValue, newValue) {
      _log.fine(
          '$hashCode player$nativeHandle onPlaybackStateChanged: $oldValue => $newValue');
      if (newValue == mdk.PlaybackState.stopped) {
        // FIXME: keep_open no stopped
        streamCtl.add(VideoEvent(eventType: VideoEventType.completed));
        return;
      }
      streamCtl.add(VideoEvent(
          eventType: VideoEventType.isPlayingStateUpdate,
          isPlaying: newValue == mdk.PlaybackState.playing));
    });
  }
}

<<<<<<< HEAD
class MdkVideoPlayerPlatform extends VideoPlayerPlatform {
  static final _players = <int, MdkVideoPlayer>{};
  static Map<String, Object>? _globalOpts;
  static Map<String, String>? _playerOpts;
  static int? _maxWidth;
  static int? _maxHeight;
  static bool? _fitMaxSize;
  static bool? _tunnel;
  static String? _subtitleFontFile;
  static int _lowLatency = 0;
  static int _seekFlags = mdk.SeekFlag.fromStart | mdk.SeekFlag.inCache;
  static List<String>? _decoders;
  static final _mdkLog = Logger('mdk');
=======
class _PlaceholderImplementation extends MdkVideoPlayerPlatform {}

class MdkVideoPlayerPlatform extends PlatformInterface {
  /// Constructs a VideoPlayerPlatform.
  MdkVideoPlayerPlatform() : super(token: _token);

  static final Object _token = Object();

  static MdkVideoPlayerPlatform _instance = _PlaceholderImplementation();

  /// The instance of [MdkVideoPlayerPlatform] to use.
  ///
  /// Defaults to a placeholder that does not override any methods, and thus
  /// throws `UnimplementedError` in most cases.
  static MdkVideoPlayerPlatform get instance => _instance;

  /// Platform-specific plugins should override this with their own
  /// platform-specific class that extends [VideoPlayerPlatform] when they
  /// register themselves.
  static set instance(MdkVideoPlayerPlatform instance) {
    PlatformInterface.verify(instance, _token);
    _instance = instance;
  }

  static final _players = <int, MdkPlayer>{};
  Map<String, Object>? _globalOpts;
  Map<String, String>? _playerOpts;
  int? _maxWidth;
  int? _maxHeight;
  bool? _fitMaxSize;
  bool? _tunnel;
  int _lowLatency = 0;
  int _seekFlags = mdk.SeekFlag.fromStart | mdk.SeekFlag.inCache;
  List<String>? _decoders;
  final _mdkLog = Logger('mdk');
>>>>>>> 8383066b

/*
  Registers this class as the default instance of [VideoPlayerPlatform].

  [options] can be
  "video.decoders": a list of decoder names. supported decoders: https://github.com/wang-bin/mdk-sdk/wiki/Decoders
  "maxWidth", "maxHeight": texture max size. if not set, video frame size is used. a small value can reduce memory cost, but may result in lower image quality.
 */
  void registerVideoPlayerPlatformsWith({dynamic options}) {
    // prefer hardware decoders
    _log.fine('registerVideoPlayerPlatformsWith: $options');
    if (options is Map<String, dynamic>) {
      final platforms = options['platforms'];
      if (platforms is List<String>) {
        if (!platforms.contains(Platform.operatingSystem)) {
          return;
        }
      }

      if ((options['fastSeek'] ?? false) as bool) {
        _seekFlags |= mdk.SeekFlag.keyFrame;
      }
      _lowLatency = (options['lowLatency'] ?? 0) as int;
      _maxWidth = options["maxWidth"];
      _maxHeight = options["maxHeight"];
      _fitMaxSize = options["fitMaxSize"];
      _tunnel = options["tunnel"];
      _playerOpts = options['player'];
      _globalOpts = options['global'];
      _decoders = options['video.decoders'];
      _subtitleFontFile = options['subtitleFontFile'];
    }

    if (_decoders == null && !PlatformEx.isAndroidEmulator()) {
      const vd = {
        'windows': ['MFT:d3d=11', "D3D11", 'CUDA', 'FFmpeg'],
        'macos': ['VT', 'FFmpeg'],
        'ios': ['VT', 'FFmpeg'],
        'linux': ['VAAPI', 'CUDA', 'VDPAU', 'FFmpeg'],
        'android': ['AMediaCodec', 'FFmpeg'],
      };
      _decoders = vd[Platform.operatingSystem];
    }
    mdk.setGlobalOption('subtitle.fonts.file',
        _assetUri(_subtitleFontFile ?? 'assets/subfont.ttf', null));
    _globalOpts?.forEach((key, value) {
      mdk.setGlobalOption(key, value);
    });

    MdkVideoPlayerPlatform.instance = MdkVideoPlayerPlatform();

    mdk.setLogHandler((level, msg) {
      if (msg.endsWith('\n')) {
        msg = msg.substring(0, msg.length - 1);
      }
      switch (level) {
        case mdk.LogLevel.error:
          _mdkLog.severe(msg);
        case mdk.LogLevel.warning:
          _mdkLog.warning(msg);
        case mdk.LogLevel.info:
          _mdkLog.info(msg);
        case mdk.LogLevel.debug:
          _mdkLog.fine(msg);
        case mdk.LogLevel.all:
          _mdkLog.finest(msg);
        default:
          return;
      }
    });

    // mdk.setGlobalOptions('plugins', 'mdk-braw');
  }

  Future<void> init() async {}

  Future<void> dispose(int textureId) async {
    _players.remove(textureId)?.dispose();
  }

  Future<int?> create(DataSource dataSource) async {
    String? uri;
    switch (dataSource.sourceType) {
      case DataSourceType.asset:
        uri = _assetUri(dataSource.asset!, dataSource.package);
        break;
      case DataSourceType.network:
        uri = dataSource.uri;
        break;
      case DataSourceType.file:
        uri = Uri.decodeComponent(dataSource.uri!);
        break;
      case DataSourceType.contentUri:
        uri = dataSource.uri;
        break;
    }
    final player = MdkPlayer();
    _log.fine('$hashCode player${player.nativeHandle} create($uri)');

    //player.setProperty("keep_open", "1");
    player.setProperty('avformat.strict', 'experimental');
    player.setProperty('avio.protocol_whitelist',
        'file,rtmp,http,https,tls,rtp,tcp,udp,crypto,httpproxy,data,concatf,concat,subfile');
    player.setProperty('avformat.rtsp_transport', 'tcp');

    _playerOpts?.forEach((key, value) {
      player.setProperty(key, value);
    });

    if (_decoders != null) {
      player.videoDecoders = _decoders!;
    }

    if (_lowLatency > 0) {
      player.setProperty('avformat.fflags', '+nobuffer');
      player.setProperty('avformat.fpsprobesize', '0');
      if (_lowLatency > 1) {
        player.setBufferRange(min: 0, max: 1000, drop: true);
      } else {
        player.setBufferRange(min: 0);
      }
    }

    if (dataSource.httpHeaders.isNotEmpty) {
      String headers = '';
      dataSource.httpHeaders.forEach((key, value) {
        headers += '$key: $value\r\n';
      });
      player.setProperty('avio.headers', headers);
    }
    player.media = uri!;

    player.prepare(); // required!
// FIXME: pending events will be processed after texture returned, but no events before prepared
// FIXME: set tunnel too late
    final tex = await player.updateTexture(
        width: _maxWidth,
        height: _maxHeight,
        tunnel: _tunnel,
        fit: _fitMaxSize);
    _players[tex] = player;
    return tex;
  }

  List<SubtitleStreamInfo>? getSubtitle(int textureId) {
    final player = _players[textureId];

    return player?.mediaInfo.subtitle;
  }

  Future<void> setLooping(int textureId, bool looping) async {
    final player = _players[textureId];
    if (player != null) {
      player.loop = looping ? -1 : 0;
    }
  }

  Future<void> play(int textureId) async {
    _players[textureId]?.state = mdk.PlaybackState.playing;
  }

  Future<void> pause(int textureId) async {
    _players[textureId]?.state = mdk.PlaybackState.paused;
  }

  Future<void> setVolume(int textureId, double volume) async {
    _players[textureId]?.volume = volume;
  }

  Future<void> setPlaybackSpeed(int textureId, double speed) async {
    _players[textureId]?.playbackRate = speed;
  }

  Future<void> seekTo(int textureId, Duration position) async {
    _players[textureId]?.seek(
        position: position.inMilliseconds, flags: mdk.SeekFlag(_seekFlags));
  }

  /// Gets the video [MdkTrackSelection]s. For convenience if the video file has at
  /// least one [MdkTrackSelection] for a specific type, the auto track selection will
  /// be added to this list with that type.
  Future<List<MdkTrackSelection>> getVideoTracks(
    int textureId,
  ) async {
    final player = _players[textureId];
    final videoTracks = player?.mediaInfo.video ?? [];
    final List<MdkTrackSelection> trackSelections = [];

    for (int i = 0; i < videoTracks.length; i++) {
      final e = videoTracks[i];
      int bitrate = e.codec.bitRate;
      final int width = e.codec.width;
      final int height = e.codec.height;
      const trackSelectionNameResource = mdk.TrackSelectionNameResource();

      if (bitrate <= 0) {
        bitrate = e.metadata.containsKey('bitrate')
            ? (e.metadata['bitrate'] as int?) ?? -1
            : -1;
      }

      final trackSelectionName = _joinWithSeparator([
        _buildVideoQualityOrResolutionString(
            bitrate, width, height, trackSelectionNameResource),
      ], trackSelectionNameResource.trackItemListSeparator);

      trackSelections.add(MdkTrackSelection(
        trackId: i,
        trackType: MdkTrackSelectionType.video,
        trackName: trackSelectionName.isEmpty
            ? trackSelectionNameResource.trackUnknown
            : trackSelectionName,
        isSelected: false,
        size: width == -1 || height == -1
            ? null
            : Size(width.toDouble(), height.toDouble()),
        bitrate: bitrate == -1 ? null : bitrate,
      ));
    }
    return trackSelections;
  }

  Future<List<MdkTrackSelection>> getAudioTracks(
    int textureId,
  ) async {
    final player = _players[textureId];
    final audioTracks = player?.mediaInfo.audio ?? [];

    const trackSelectionNameResource = mdk.TrackSelectionNameResource();
    final List<MdkTrackSelection> trackSelections = [];

    for (int i = 0; i < audioTracks.length; i++) {
      final e = audioTracks[i];

      final String language = e.metadata['language'] ?? '';
      final String label = e.metadata['label'] ?? '';
      final int channelCount = e.codec.channels;
      int bitrate = e.codec.bitRate;

      final trackSelectionName = _joinWithSeparator([
        _buildLanguageOrLabelString(
            language, label, trackSelectionNameResource),
        _buildAudioChannelString(channelCount, trackSelectionNameResource),
        _buildAvgBitrateString(bitrate, trackSelectionNameResource),
      ], trackSelectionNameResource.trackItemListSeparator);
      trackSelections.add(MdkTrackSelection(
        trackId: i,
        trackType: MdkTrackSelectionType.audio,
        trackName: trackSelectionName.isEmpty
            ? trackSelectionNameResource.trackUnknown
            : trackSelectionName,
        isSelected: false,
        language: language.isEmpty ? null : language,
        label: label.isEmpty ? null : label,
        channel: _toChannelType(channelCount),
        bitrate: bitrate == -1 ? null : bitrate,
      ));
    }
    return trackSelections;
  }

  Future<List<MdkTrackSelection>> getSubtitleTracks(
    int textureId,
  ) async {
    final player = _players[textureId];
    final subtitleTracks = player?.mediaInfo.subtitle ?? [];

    const trackSelectionNameResource = mdk.TrackSelectionNameResource();

    final List<MdkTrackSelection> trackSelections = [];

    for (int i = 0; i < subtitleTracks.length; i++) {
      final e = subtitleTracks[i];
      final String language = e.metadata['language'] ?? '';
      final String label = e.metadata['label'] ?? '';
      final trackSelectionName = _joinWithSeparator([
        _buildLanguageOrLabelString(
            language, label, trackSelectionNameResource),
      ], trackSelectionNameResource.trackItemListSeparator);
      trackSelections.add(MdkTrackSelection(
        trackId: i,
        trackType: MdkTrackSelectionType.subtitle,
        trackName: trackSelectionName.isEmpty
            ? trackSelectionNameResource.trackUnknown
            : trackSelectionName,
        isSelected: false,
        language: language.isEmpty ? null : language,
        label: label.isEmpty ? null : label,
      ));
    }
    return trackSelections;
  }

  /// Gets the selected video track selection.
  /// Returns -1 if no video track is selected.
  int getActiveVideoTrack(int textureId) {
    final player = _players[textureId];
    return player?.activeVideoTracks[0] ?? -1;
  }

  /// Gets the selected audio track selection.
  /// Returns -1 if no audio track is selected.
  int getActiveAudioTrack(int textureId) {
    final player = _players[textureId];
    return player?.activeAudioTracks[0] ?? -1;
  }

  /// Gets the selected subtitle track selection.
  /// Returns -1 if no subtitle track is selected.
  int getActiveSubtitleTrack(int textureId) {
    final player = _players[textureId];
    return player?.activeSubtitleTracks[0] ?? -1;
  }

  /// Sets the selected video track selection.
  void setVideoTrack(int textureId, int trackId) {
    final player = _players[textureId];
    player?.setActiveTracks(MediaType.video, [trackId]);
  }

  /// Sets the selected audio track selection.
  void setAudioTrack(int textureId, int trackId) {
    final player = _players[textureId];
    player?.setActiveTracks(MediaType.audio, [trackId]);
  }

  void updateDataSource(int textureId, DataSource dataSource) {
    String? uri;
    switch (dataSource.sourceType) {
      case DataSourceType.asset:
        uri = _assetUri(dataSource.asset!, dataSource.package);
        break;
      case DataSourceType.network:
        uri = dataSource.uri;
        break;
      case DataSourceType.file:
        uri = Uri.decodeComponent(dataSource.uri!);
        break;
      case DataSourceType.contentUri:
        uri = dataSource.uri;
        break;
    }
    final player = _players[textureId];
    if (player != null) {
      player.media = uri!;
      player.prepare();
      player.updateTexture(
        width: _maxWidth,
        height: _maxHeight,
        tunnel: _tunnel,
        fit: _fitMaxSize,
      );
    }
  }

  ///Sets the subtitle track selection.
  void setSubtitleTrack(int textureId, int trackId) {
    final player = _players[textureId];
    player?.setActiveTracks(MediaType.subtitle, [trackId]);
  }

  Future<Duration> getPosition(int textureId) async {
    final player = _players[textureId];
    if (player == null) {
      return Duration.zero;
    }
    final pos = player.position;
    final bufLen = player.buffered();
    player.streamCtl.add(VideoEvent(
        eventType: VideoEventType.bufferingUpdate,
        buffered: [
          DurationRange(
              Duration(microseconds: pos), Duration(milliseconds: pos + bufLen))
        ]));
    return Duration(milliseconds: pos);
  }

  Stream<VideoEvent> videoEventsFor(int textureId) {
    final player = _players[textureId];
    if (player != null) {
      return player.streamCtl.stream;
    }
    throw Exception('No Stream<VideoEvent> for textureId: $textureId.');
  }

  Widget buildView(int textureId) {
    return Texture(textureId: textureId);
  }

  Future<void> setMixWithOthers(bool mixWithOthers) async {}

  static String _assetUri(String asset, String? package) {
    final key = asset;
    switch (Platform.operatingSystem) {
      case 'windows':
        return path.join(path.dirname(Platform.resolvedExecutable), 'data',
            'flutter_assets', key);
      case 'linux':
        return path.join(path.dirname(Platform.resolvedExecutable), 'data',
            'flutter_assets', key);
      case 'macos':
        return path.join(path.dirname(Platform.resolvedExecutable), '..',
            'Frameworks', 'App.framework', 'Resources', 'flutter_assets', key);
      case 'ios':
        return path.join(path.dirname(Platform.resolvedExecutable),
            'Frameworks', 'App.framework', 'flutter_assets', key);
      case 'android':
        return 'assets://flutter_assets/$key';
    }
    return asset;
  }

  TrackSelectionChannelType? _toChannelType(int channelCount) {
    switch (channelCount) {
      case 1:
        return TrackSelectionChannelType.mono;
      case 2:
        return TrackSelectionChannelType.stereo;
      default:
        return TrackSelectionChannelType.surround;
    }
  }

  String _buildVideoQualityOrResolutionString(
    int bitrate,
    int width,
    int height,
    TrackSelectionNameResource trackSelectionNameResource,
  ) {
    const int bitrate1080p = 2800000;
    const int bitrate720p = 1600000;
    const int bitrate480p = 700000;
    const int bitrate360p = 530000;
    const int bitrate240p = 400000;
    const int bitrate160p = 300000;

    if (bitrate != -1 && bitrate <= bitrate160p) {
      return trackSelectionNameResource.trackBitrate160p;
    }
    if (bitrate != -1 && bitrate <= bitrate240p) {
      return trackSelectionNameResource.trackBitrate240p;
    }
    if (bitrate != -1 && bitrate <= bitrate360p) {
      return trackSelectionNameResource.trackBitrate360p;
    }
    if (bitrate != -1 && bitrate <= bitrate480p) {
      return trackSelectionNameResource.trackBitrate480p;
    }
    if (bitrate != -1 && bitrate <= bitrate720p) {
      return trackSelectionNameResource.trackBitrate720p;
    }
    if (bitrate != -1 && bitrate <= bitrate1080p) {
      return trackSelectionNameResource.trackBitrate1080p;
    }

    return _joinWithSeparator([
      _buildResolutionString(width, height, trackSelectionNameResource),
      _buildAvgBitrateString(bitrate, trackSelectionNameResource),
    ], trackSelectionNameResource.trackItemListSeparator);
  }

  String _buildResolutionString(int width, int height,
      TrackSelectionNameResource trackSelectionNameResource) {
    if (width == -1 || height == -1) {
      return '';
    }
    return [width, trackSelectionNameResource.trackResolutionSeparator, height]
        .join(' ');
  }

  String _buildAvgBitrateString(
      int bitrate, TrackSelectionNameResource trackSelectionNameResource) {
    if (bitrate == -1) {
      return '';
    }
    return [
      (bitrate / 1000000).toStringAsFixed(2),
      trackSelectionNameResource.trackBitrateMbps,
    ].join(' ');
  }

  String _buildLanguageOrLabelString(
    String language,
    String label,
    TrackSelectionNameResource trackSelectionNameResource,
  ) {
    String languageAndRole = _joinWithSeparator(
      [
        language,
      ],
      trackSelectionNameResource.trackItemListSeparator,
    );
    return languageAndRole.isEmpty ? label : languageAndRole;
  }

  String _buildAudioChannelString(
      int channelCount, TrackSelectionNameResource trackSelectionNameResource) {
    if (channelCount == -1) {
      return '';
    }
    switch (channelCount) {
      case 1:
        return trackSelectionNameResource.trackMono;
      case 2:
        return trackSelectionNameResource.trackStereo;
      default:
        return trackSelectionNameResource.trackSurround;
    }
  }

  String _joinWithSeparator(List<String> names, String separator) {
    String jointNames = '';
    for (String name in names) {
      if (jointNames.isEmpty) {
        jointNames = name;
      } else if (name.isNotEmpty) {
        jointNames += [separator, name].join(' ');
      }
    }
    return jointNames;
  }
}<|MERGE_RESOLUTION|>--- conflicted
+++ resolved
@@ -92,21 +92,6 @@
   }
 }
 
-<<<<<<< HEAD
-class MdkVideoPlayerPlatform extends VideoPlayerPlatform {
-  static final _players = <int, MdkVideoPlayer>{};
-  static Map<String, Object>? _globalOpts;
-  static Map<String, String>? _playerOpts;
-  static int? _maxWidth;
-  static int? _maxHeight;
-  static bool? _fitMaxSize;
-  static bool? _tunnel;
-  static String? _subtitleFontFile;
-  static int _lowLatency = 0;
-  static int _seekFlags = mdk.SeekFlag.fromStart | mdk.SeekFlag.inCache;
-  static List<String>? _decoders;
-  static final _mdkLog = Logger('mdk');
-=======
 class _PlaceholderImplementation extends MdkVideoPlayerPlatform {}
 
 class MdkVideoPlayerPlatform extends PlatformInterface {
@@ -138,11 +123,11 @@
   int? _maxHeight;
   bool? _fitMaxSize;
   bool? _tunnel;
+  static String? _subtitleFontFile;
   int _lowLatency = 0;
   int _seekFlags = mdk.SeekFlag.fromStart | mdk.SeekFlag.inCache;
   List<String>? _decoders;
   final _mdkLog = Logger('mdk');
->>>>>>> 8383066b
 
 /*
   Registers this class as the default instance of [VideoPlayerPlatform].
@@ -283,6 +268,13 @@
         height: _maxHeight,
         tunnel: _tunnel,
         fit: _fitMaxSize);
+    if (tex < 0) {
+      player.dispose();
+      throw PlatformException(
+        code: 'media open error',
+        message: 'invalid or unsupported media',
+      );
+    }
     _players[tex] = player;
     return tex;
   }
