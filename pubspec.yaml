--- conflicted
+++ resolved
@@ -18,36 +18,35 @@
   flutter:
     sdk: flutter
   logging: ^1.2.0
-<<<<<<< HEAD
-  path: ^1.8.0
-  plugin_platform_interface: ^2.0.0
-  video_player: ^2.6.0
-  video_player_platform_interface: ^6.2.0
-=======
   path: ^1.8.3
   plugin_platform_interface: ^2.1.7
   html: ^0.15.0
   meta: ^1.3.0
   async: ^2.11.0
 
-
-
-
->>>>>>> c6987176
-
 dev_dependencies:
   flutter_test:
     sdk: flutter
-  flutter_lints: any
-  ffigen: '>=9.0.0'
-  lints: any
+  flutter_lints: ^3.0.1
+  ffigen: ^10.0.0
+  lints: ^3.0.0
 
+# For information on the generic Dart part of this file, see the
+# following page: https://dart.dev/tools/pub/pubspec
+
+# The following section is specific to Flutter packages.
 flutter:
+  # This section identifies this Flutter project as a plugin project.
+  # The 'pluginClass' specifies the class (in Java, Kotlin, Swift, Objective-C, etc.)
+  # which should be registered in the plugin registry. This is required for
+  # using method channels.
+  # The Android 'package' specifies package in which the registered class is.
+  # This is required for using method channels on Android.
+  # The 'ffiPlugin' specifies that native code should be built and bundled.
+  # This is required for using `dart:ffi`.
+  # All these are used by the tooling to maintain consistency when
+  # adding or updating assets for this project.
   plugin:
-<<<<<<< HEAD
-    implements: video_player
-=======
->>>>>>> c6987176
     platforms:
       android:
         package: com.mediadevkit.fvp
@@ -56,14 +55,11 @@
         pluginClass: FvpPlugin
         sharedDarwinSource: true
       linux:
-        dartPluginClass: VideoPlayerRegistrant
         pluginClass: FvpPlugin
       macos:
         pluginClass: FvpPlugin
         sharedDarwinSource: true
       windows:
-<<<<<<< HEAD
-        dartPluginClass: VideoPlayerRegistrant
         pluginClass: FvpPluginCApi
 
   # To add assets to your plugin package, add an assets section, like this:
@@ -95,7 +91,4 @@
   #         weight: 700
   #
   # For details regarding fonts in packages, see
-  # https://flutter.dev/custom-fonts/#from-packages
-=======
-        pluginClass: FvpPluginCApi
->>>>>>> c6987176
+  # https://flutter.dev/custom-fonts/#from-packages